--- conflicted
+++ resolved
@@ -38,54 +38,11 @@
     # Note: Do not use the keras object for the optimizer (e.g. Adam(learning_rate=0.001) instead of 'adam')
     # or you get a RuntimeError('Should only create a single instance of _DefaultDistributionStrategy.') this may be a
     # WaB bug which will be addressed in future updates.
-<<<<<<< HEAD
     assert os.path.exists(HPARAM_JSON_PATH), f"Hyperparameter JSON file not found at: {HPARAM_JSON_PATH}"
     # Load hparams.json:
     with open(HPARAM_JSON_PATH, 'r') as fp:
         hyperparameters = json.load(fp=fp)
     # Add to the sweep configuration:
-=======
-    hyperparameters = {
-        'num_epochs': {
-            'value': 100,
-            # 'values': [10, 20, 30]
-        },
-        'loss': {
-            'value': 'binary_crossentropy'
-        },
-        'conv_layer_activation_function': {
-            'value': 'tanh'
-        },
-        'kernel_size': {
-            'value': 11,
-        },
-        'num_nodes_conv_1': {
-            'value': 2**3
-        },
-        'num_nodes_conv_2': {
-            'value': 2**0
-        },
-        'optimizer': {
-            'parameters': {
-                'type': {
-                    'value': 'adam',
-                    # 'values': ['adam', 'sgd', 'rmsprop']
-                },
-                'learning_rate': {
-                    'value': 0.001,
-                    # 'values': [0.001, 0.01, 0.1]
-                }
-            }
-        },
-        'inference_target_conv_layer_name': {
-            'values': ['conv_2d_2']
-        },
-        # For transfer learning:
-        'num_thawed_layers': {
-            'value': 2
-        }
-    }
->>>>>>> 8c186116
     sweep_configuration = {
         'method': 'grid',   # 'method': 'random'
         'project': 'JustRAIGS',
@@ -105,15 +62,9 @@
     Initialize TensorFlow datasets:
     '''
     train_ds, val_ds, test_ds = load_datasets(
-<<<<<<< HEAD
         color_mode='grayscale', target_size=(64, 64), interpolation='bilinear', keep_aspect_ratio=False,
         train_set_size=0.6, val_set_size=0.2, test_set_size=0.2, seed=SEED, num_partitions=6, batch_size=BATCH_SIZE,
         num_images=50
-=======
-        color_mode='rgb', target_size=(75, 75), interpolation='bilinear', keep_aspect_ratio=False,
-        train_set_size=0.6, val_set_size=0.2, test_set_size=0.2, seed=SEED, num_partitions=1, batch_size=BATCH_SIZE,
-        num_images=None
->>>>>>> 8c186116
     )
     '''
     Initialize the WaB HyperModel in charge of setting up and executing individual trials as part of the sweep: 
@@ -122,8 +73,24 @@
     For standard classification tasks:
     '''
     # Construct WaB HyperModel:
-<<<<<<< HEAD
-    hypermodel = WaBHyperModel(
+    # hypermodel = WaBHyperModel(
+    #     train_ds=train_ds,
+    #     val_ds=val_ds,
+    #     test_ds=test_ds,
+    #     num_classes=NUM_CLASSES,
+    #     training=True,
+    #     batch_size=BATCH_SIZE,
+    #     metrics=[
+    #         'accuracy', 'binary_accuracy', tf.keras.metrics.BinaryCrossentropy(from_logits=False),
+    #         tf.keras.metrics.TruePositives(), tf.keras.metrics.TrueNegatives(), tf.keras.metrics.FalsePositives(),
+    #         tf.keras.metrics.FalseNegatives()
+    #     ]
+    # )
+
+    # '''
+    # For Transfer Learning with InceptionV3:
+    # '''
+    hypermodel = InceptionV3WaBHyperModel(
         train_ds=train_ds,
         val_ds=val_ds,
         test_ds=test_ds,
@@ -136,27 +103,6 @@
             tf.keras.metrics.FalseNegatives()
         ]
     )
-
-    # '''
-    # For Transfer Learning with InceptionV3:
-    # '''
-    # hypermodel = InceptionV3WaBHyperModel(
-=======
-    # hypermodel = WaBHyperModel(
->>>>>>> 8c186116
-    #     train_ds=train_ds,
-    #     val_ds=val_ds,
-    #     test_ds=test_ds,
-    #     num_classes=NUM_CLASSES,
-    #     training=True,
-    #     batch_size=BATCH_SIZE,
-    #     metrics=[
-    #         'accuracy', 'binary_accuracy', tf.keras.metrics.BinaryCrossentropy(from_logits=False),
-    #         tf.keras.metrics.TruePositives(), tf.keras.metrics.TrueNegatives(), tf.keras.metrics.FalsePositives(),
-    #         tf.keras.metrics.FalseNegatives()
-    #     ]
-    # )
-<<<<<<< HEAD
 
     # '''
     # For Feature Extraction with a CVAE:
@@ -174,22 +120,6 @@
     #         tf.keras.metrics.FalseNegatives()
     #     ]
     # )
-=======
-    # For Transfer Learning with InceptionV3:
-    hypermodel = InceptionV3WaBHyperModel(
-        train_ds=train_ds,
-        val_ds=val_ds,
-        test_ds=test_ds,
-        num_classes=NUM_CLASSES,
-        training=True,
-        batch_size=BATCH_SIZE,
-        metrics=[
-            'accuracy', 'binary_accuracy', tf.keras.metrics.BinaryCrossentropy(from_logits=False),
-            tf.keras.metrics.TruePositives(), tf.keras.metrics.TrueNegatives(), tf.keras.metrics.FalsePositives(),
-            tf.keras.metrics.FalseNegatives()
-        ]
-    )
->>>>>>> 8c186116
     # Initialize the agent in charge of running the sweep:
     wab.agent(
         count=NUM_TRIALS, sweep_id=sweep_id, project='JustRAIGS', entity='appmais', function=hypermodel.construct_model_run_trial
