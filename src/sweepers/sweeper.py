import os
from loguru import logger
import tensorflow as tf
from wandb.apis.public import Run
from wandb.integration.keras import WandbCallback
import wandb as wab
import wandb.util
from wandb.sdk.wandb_config import Config
import json
from src.hypermodels.hypermodels import WaBHyperModel, InceptionV3WaBHyperModel, CVAEFeatureExtractorHyperModel, \
    flatten_hyperparameters
from src.utils.datasets import load_datasets


def main():
    """
    Main driver for the hyperparameter search. This function is responsible for initializing the sweep configuration,
    initializing the datasets, initializing the agent managing the sweep, and constructing the WaB HyperModel that the
    sweeps will leverage.

    .. todo:: Add an example for leveraging Custom Metrics with WaB.

    Notes:
        - The sweep configuration specifies the hyperparameters to be varied, the hyperparameter search method, the loss
          function to optimize, and the WaB project and entity to log the results to.
        - An individual trial is a specific combination of hyperparameters to be evaluated. The WaB agent is responsible
          for running however many unique trials are necessary as part of the specified sweep.
        - The WaB HyperModel is a single class responsible for constructing the model specified by the hyperparameters
          specified in the sweep configuration, training the model, and logging the results to WaB. The WaB HyperModel
          has a :meth:`~src.hypermodels.hypermodels.WaBHyperModel.construct_model_run_trial` method that is called by
          the WaB agent for each trial (unique set of hyperparameters). This method is in charge of constructing a new
          model that utilizes the provided set of hyperparameters.

    See Also:
        - To learn more about sweeps for hyperparameter searches in WaB checkout: https://docs.wandb.ai/guides/sweeps
        - To learn more about how to configure the sweep, checkout: https://docs.wandb.ai/guides/sweeps/configuration

    """
    '''
    Initialize TensorFlow datasets:
    '''
    train_ds, val_ds, test_ds = load_datasets(
        color_mode='rgb', target_size=(75, 75), interpolation='bilinear', keep_aspect_ratio=False,
        train_set_size=0.6, val_set_size=0.2, test_set_size=0.2, seed=SEED, num_partitions=6, batch_size=BATCH_SIZE,
<<<<<<< HEAD
        num_images=None
=======
        num_images=50
>>>>>>> 90bb0618
    )
    '''
    Initialize the WaB HyperModel in charge of setting up and executing individual trials as part of the sweep: 
    '''
    '''
    For standard classification tasks:
    '''
    # Construct WaB HyperModel:
    hypermodel = WaBHyperModel(
        train_ds=train_ds,
        val_ds=val_ds,
        test_ds=test_ds,
        num_classes=NUM_CLASSES,
        training=True,
        batch_size=BATCH_SIZE,
        metrics=[
            'accuracy', 'binary_accuracy', tf.keras.metrics.BinaryCrossentropy(from_logits=False),
            tf.keras.metrics.TruePositives(), tf.keras.metrics.TrueNegatives(), tf.keras.metrics.FalsePositives(),
            tf.keras.metrics.FalseNegatives()
        ]
    )

    # '''
    # For Transfer Learning with InceptionV3:
    # '''
    # hypermodel = InceptionV3WaBHyperModel(
    #     train_ds=train_ds,
    #     val_ds=val_ds,
    #     test_ds=test_ds,
    #     num_classes=NUM_CLASSES,
    #     training=True,
    #     batch_size=BATCH_SIZE,
    #     metrics=[
    #         'accuracy', 'binary_accuracy', tf.keras.metrics.BinaryCrossentropy(from_logits=False),
    #         tf.keras.metrics.TruePositives(), tf.keras.metrics.TrueNegatives(), tf.keras.metrics.FalsePositives(),
    #         tf.keras.metrics.FalseNegatives()
    #     ]
    # )

    # '''
    # For Feature Extraction with a CVAE:
    # '''
    # hypermodel = CVAEFeatureExtractorHyperModel(
    #     train_ds=train_ds,
    #     val_ds=val_ds,
    #     test_ds=test_ds,
    #     num_classes=NUM_CLASSES,
    #     training=True,
    #     batch_size=BATCH_SIZE,
    #     metrics=[
    #         'accuracy', 'binary_accuracy', tf.keras.metrics.BinaryCrossentropy(from_logits=False),
    #         tf.keras.metrics.TruePositives(), tf.keras.metrics.TrueNegatives(), tf.keras.metrics.FalsePositives(),
    #         tf.keras.metrics.FalseNegatives()
    #     ]
    # )
    '''
    Initialize the sweep configuration:
    '''
    # Note: Do not use the keras object for the optimizer (e.g. Adam(learning_rate=0.001) instead of 'adam')
    # or you get a RuntimeError('Should only create a single instance of _DefaultDistributionStrategy.') this may be a
    # WaB bug which will be addressed in future updates.
    assert os.path.exists(HPARAM_JSON_PATH), f"Hyperparameter JSON file not found at: {HPARAM_JSON_PATH}"
    # Load hparams.json:
    with open(HPARAM_JSON_PATH, 'r') as fp:
        hyperparameters = json.load(fp=fp)
    # Remove unnecessary parameters (as defined by the model attributes):
    hyperparameters = flatten_hyperparameters(
        hyperparameters, model_name=hypermodel.hyper_model_name, model_type=hypermodel.hyper_model_type
    )
    # Add to the sweep configuration:
    sweep_configuration = {
        'method': 'grid',   # 'method': 'random'
        'project': 'JustRAIGS',
        'entity': 'appmais',
        'metric': {
            'name': 'val_loss',
            'goal': 'minimize'
        },
        # 'early_terminate': {
        #     'type': 'hyperband',
        #     'min_iter': 3
        # }
        'parameters': hyperparameters
    }
    sweep_id = wab.sweep(sweep=sweep_configuration, project='JustRAIGS', entity='appmais')

    # Initialize the agent in charge of running the sweep:
    wab.agent(
        count=NUM_TRIALS, sweep_id=sweep_id, project='JustRAIGS', entity='appmais', function=hypermodel.construct_model_run_trial
    )


if __name__ == '__main__':
    """
    Main entry point for the sweeper. This script is used to run the hyperparameter search. Define the hyperparameters
    which will remain constant between runs below. The hyperparameters which will be varied should be defined in the
    sweep configuration.
    """
    NUM_TRIALS = 10
    BATCH_SIZE = 16
    NUM_CLASSES = 2
    SEED = 42
    REPO_ROOT_DIR = os.path.abspath(os.path.join(os.path.dirname(__file__), '../../'))
    LOG_DIR = os.path.join(REPO_ROOT_DIR, 'logs')
    if not os.path.exists(LOG_DIR):
        os.makedirs(LOG_DIR)
    os.environ['WANDB_DIR'] = LOG_DIR
    LOCAL_DATA_DIR = os.path.join(REPO_ROOT_DIR, 'data')
    if not os.path.exists(LOCAL_DATA_DIR):
        os.makedirs(LOCAL_DATA_DIR)
    DATA_DIR = '/usr/local/data/JustRAIGS/raw/'
    HPARAM_JSON_PATH = os.path.join(REPO_ROOT_DIR, 'src/sweepers/hparams.json')
    logger.debug(f"WANDB_DIR: {LOG_DIR}")
    logger.debug(f"LOCAL_DATA_DIR: {LOCAL_DATA_DIR}")
    logger.debug(f"DATA_DIR: {DATA_DIR}")
    logger.debug(f"HPARAM_JSON_PATH: {HPARAM_JSON_PATH}")
    tf.random.set_seed(seed=SEED)
    main()<|MERGE_RESOLUTION|>--- conflicted
+++ resolved
@@ -42,20 +42,30 @@
     train_ds, val_ds, test_ds = load_datasets(
         color_mode='rgb', target_size=(75, 75), interpolation='bilinear', keep_aspect_ratio=False,
         train_set_size=0.6, val_set_size=0.2, test_set_size=0.2, seed=SEED, num_partitions=6, batch_size=BATCH_SIZE,
-<<<<<<< HEAD
         num_images=None
-=======
-        num_images=50
->>>>>>> 90bb0618
     )
     '''
     Initialize the WaB HyperModel in charge of setting up and executing individual trials as part of the sweep: 
     '''
-    '''
-    For standard classification tasks:
-    '''
+    # '''
+    # For standard classification tasks:
+    # '''
     # Construct WaB HyperModel:
-    hypermodel = WaBHyperModel(
+    # hypermodel = WaBHyperModel(
+    #     train_ds=train_ds,
+    #     val_ds=val_ds,
+    #     test_ds=test_ds,
+    #     num_classes=NUM_CLASSES,
+    #     training=True,
+    #     batch_size=BATCH_SIZE,
+    #     metrics=[
+    #         'accuracy', 'binary_accuracy', tf.keras.metrics.BinaryCrossentropy(from_logits=False),
+    #         tf.keras.metrics.TruePositives(), tf.keras.metrics.TrueNegatives(), tf.keras.metrics.FalsePositives(),
+    #         tf.keras.metrics.FalseNegatives()
+    #     ]
+    # )
+    # For Transfer Learning with InceptionV3:
+    hypermodel = InceptionV3WaBHyperModel(
         train_ds=train_ds,
         val_ds=val_ds,
         test_ds=test_ds,
