import copy
import traceback
from typing import Tuple, Union, List, Optional, Dict, Any
import tensorflow as tf
# import keras_tuner as kt
from keras.callbacks import History
from loguru import logger
from tensorflow.keras.metrics import Metric
from tensorflow.keras import Model
from tensorflow.data import Dataset
from tensorflow.keras.optimizers import Optimizer, Adam, RMSprop, SGD
from wandb.integration.keras import WandbCallback
from wandb.sdk.wandb_run import Run
import wandb as wab
import sys
from contextlib import redirect_stdout
from src.callbacks.custom import ConfusionMatrixCallback
<<<<<<< HEAD
from src.models.models import WaBModel, EfficientNetB7WaBModel
=======
from src.models.models import WaBModel, InceptionV3WaBModel, CVAEWaBModel
from src.models.cvae import VariationalAutoEncoder
>>>>>>> 86f6a5c9
from tensorflow.keras.losses import BinaryCrossentropy
from wandb.sdk.wandb_config import Config
from enum import Enum


class ModelType(Enum):
    """
    An enumeration of the different types of models that can be trained by the WaB HyperModel.
    """
    BINARY_CLASSIFICATION = 'binary_classification'
    MULTICLASS_CLASSIFICATION = 'multiclass_classification'
    FEATURE_EXTRACTION = 'feature_extraction'


class WaBHyperModel:
    """
    This is an example Weights and Biases Hypermodel without KerasTuner integration (i.e. WaB will handle hyperparameter
    tuning instead of keras). The hypermodel is the class which is in charge of repeatedly instantiating WaB trials.
    Each trial is a unique set of hyperparameters defined in the sweep configuration. The hypermodel is also responsible
    for training the model specified by the trial, and logging the results to WaB.

    See Also:
        - https://docs.wandb.ai/guides/sweeps/hyperparameter-optimization
        - https://docs.wandb.ai/guides/integrations/keras

    """
    def __init__(
            self, train_ds: Dataset, val_ds: Optional[Dataset], test_ds: Dataset, num_classes: int, training: bool,
            batch_size: int, metrics: List[Metric], wab_config_defaults: Optional[Dict[str, Any]] = None,
            hyper_model_name: Optional[str] = 'WaBHyperModel'):
        """

        Args:
            train_ds (Dataset): The training dataset. If the training flag is set to ``False`` this is expected to be
              the training + validation datasets combined. Otherwise, this is the normal training dataset.
            val_ds (Optional[Dataset]): The validation dataset. If the training flag is set to ``False`` this is
              expected to be ``None`` (as the training and validation datasets will have been combined). Otherwise, this
              is the normal training set.
            test_ds (Dataset): The testing dataset. This dataset will not be used if the training flag is set to
              ``True``. If the training flag is set to ``False`` then this dataset will be used to evaluate the model.
            num_classes (int): The number of classes in the classification problem, determines if a sigmoid or softmax
              unit is leveraged on the final output layer.
            training (bool): A boolean flag indicating if the model is being trained or evaluated (i.e. inference mode).
            batch_size (int): The batch size for the ?? dataset.
            metrics (List[Metric]): A list of metrics to be used to evaluate the model.
            wab_config_defaults (Optional[Dict[str, Any]]): A dictionary containing the default configuration for the
              Weights and Biases sweep configuration object.
            hyper_model_name (Optional[str]): Defaults to ``'WaBHyperModel'``. The name of the hyper model utilized by
              the :meth:`~src.hypermodels.hypermodels.flatten_hyperparameters` method to subset the hyperparameter
              search space for the WaB Sweeper agent.

        """
        self._train_ds = train_ds
        logger.debug(f"train_ds.element_spec: {train_ds.element_spec}")
        self._val_ds = val_ds
        if val_ds is not None:
            logger.debug(f"val_ds.element_spec: {val_ds.element_spec}")
        self._test_ds = test_ds
        logger.debug(f"test_ds.element_spec: {test_ds.element_spec}")
        # Note: It is assumed here that train, val, and test images are all the same shape:
        self._image_shape_with_batch_dim = tuple(train_ds.element_spec[0].shape)
        self._image_shape_no_batch_dim = self._image_shape_with_batch_dim[1:]
        self._num_classes = num_classes
        self._training = training
        self._batch_size = batch_size
        self._metrics = metrics
        self._wab_config_defaults = wab_config_defaults
        logger.info(f"wab_sweep_config_defaults: {self._wab_config_defaults}")
        # Set default hyperparameter config values that remain fixed:
        # if self._wab_config_defaults is None:
        #     self._wab_config_defaults = {
        #         'image_size': (112, 112),
        #         'batch_size': 32
        #     }
        # logger.info(f"wab_sweep_config_defaults (post-init): {self._wab_config_defaults}")
        # Group name for the Weights and Biases sweep:
        self._wab_group_name = f"{wab.util.generate_id()}"
        self._hyper_model_name = hyper_model_name
        self._hyper_model_type = ModelType.BINARY_CLASSIFICATION if num_classes == 2 else ModelType.MULTICLASS_CLASSIFICATION

    @property
    def hyper_model_type(self):
        return self._hyper_model_type

    @property
    def hyper_model_name(self) -> str:
        return self._hyper_model_name

    @hyper_model_name.setter
    def hyper_model_name(self, hyper_model_name: str):
        self._hyper_model_name = hyper_model_name

    def construct_model_run_trial(self):
        """
        This method is invoked REPEATEDLY by the WaB agent for each trial (unique set of hyperparameters). This method
        must instantiate a new model that utilizes the set of hyperparameters specified by the trial. Then this method
        must train the instantiated model, and log the results to WaB. Recall that each trial is a unique set of
        hyperparameters specified by the WaB sweep configuration.

        See Also:
            - https://docs.wandb.ai/guides/sweeps/hyperparameter-optimization
            - https://docs.wandb.ai/guides/integrations/keras

        """
        # Initialize the namespace/container for this particular trial run with WandB:
        wab_trial_run = wab.init(
            project='JustRAIGS', entity='appmais', config=wab.config, group=self._wab_group_name
        )
        # Workaround for exception logging:
        sys.excepthook = exc_handler
        # Wandb agent will override the defaults with the sweep configuration subset it has selected according to the
        # specified 'method' in the config:
        logger.info(f"wandb.config: {wab.config}")
        # The sweep configuration for this particular trial will then be provided to the Model for hyperparameter
        # parsing to ensure the hyperparameters specified are leveraged by the model (i.e. adherence is delegated):
        model = WaBModel(
            wab_trial_run=wab_trial_run, trial_hyperparameters=wab.config, input_shape=self._image_shape_no_batch_dim,
            batch_size=self._batch_size,
            name='WaBModel'
        )
        # Parse optimizer:
        optimizer_config = wab.config['optimizer']
        optimizer_type = optimizer_config['type']
        optimizer_learning_rate = optimizer_config['learning_rate']
        if optimizer_type == 'adam':
            optimizer = Adam(learning_rate=optimizer_learning_rate)
        else:
            logger.error(f"Unknown optimizer type: {optimizer_type} provided in the hyperparameter section of the "
                         f"sweep configuration.")
            exit(1)
        # Parse loss function:
        loss_function = wab.config['loss']
        if loss_function == 'binary_crossentropy':
            loss = BinaryCrossentropy(from_logits=False)
        else:
            logger.error(f"Unknown loss function: {loss_function} provided in the hyperparameter section of the sweep "
                         f"configuration.")
            exit(1)
        # .. todo:: Batch size should be known now? Is that why output of the layer is multiple in model.summary()?
        model.build(input_shape=(self._batch_size, *self._image_shape_no_batch_dim))
        # compile the model:
        model.compile(optimizer=optimizer, loss=loss, metrics=self._metrics)
        # .. todo: Should hparams be part of build or constructor?
        # model = model.build(input_shape=self._image_shape_no_batch_dim, trial_hyperparameters=wab.config)
        # Log the model summary to weights and biases console out:
        wab_trial_run.log({"model_summary": model.summary()})
        # Log the model summary to a text file and upload it as an artifact to weights and biases:
        with open("model_summary.txt", "w") as fp:
            with redirect_stdout(fp):
                model.summary()
        model_summary_artifact = wab.Artifact("model_summary", type='model_summary')
        model_summary_artifact.add_file("model_summary.txt")
        wab_trial_run.log_artifact(model_summary_artifact)
        if self._training:
            # Standard training loop:
            self.run_trial(
                model=model, num_classes=self._num_classes, wab_trial_run=wab_trial_run, train_ds=self._train_ds,
                val_ds=self._val_ds, test_ds=self._test_ds,
                num_epochs=wab.config['num_epochs']
            )
        else:
            # Support for final training run performed after model selection process:
            self.run_trial(
                model=model, num_classes=self._num_classes, wab_trial_run=wab_trial_run,
                train_ds=self._train_ds, val_ds=self._test_ds, test_ds=self._test_ds,
                num_epochs=wab.config['num_epochs']
            )
        wab_trial_run.finish()
        tf.keras.backend.clear_session()

    @staticmethod
    def run_trial(
            model: Model, num_classes: int, wab_trial_run: Run, train_ds: Dataset, val_ds: Optional[Dataset],
            test_ds: Dataset, num_epochs: int) -> History:
        """
        Runs an individual trial (i.e. a unique set of hyperparameters) for the model as part of an overarching sweep.
        This method is responsible for training (i.e. fitting) the model, and maintaining a :class:`keras.callbacks.History`
        object to upload to WaB.

        .. todo:: Add keras early stopping callbacks.

        Args:
            model (:class:`tf.keras.Model`): The model to be trained with the hyperparameters specified by the trial.
            num_classes (int): The number of classes in the classification problem, this information is needed by
              several of the custom callbacks (such as the :class:`~src.callbacks.custom.ConfusionMatrixCallback`).
            wab_trial_run (:class:`~wandb.sdk.wandb_run.Run`): The WandB Run object for the current trial.
            train_ds (:class:`tf.data.Dataset`): The training dataset to which the provided :class:`tf.keras.Model` will
              be fit to.
            val_ds (:class:`tf.data.Dataset`): The validation dataset to which the provided :class:`tf.keras.Model` will
              be evaluated against during training.
            test_ds (:class:`tf.data.Dataset`): The testing dataset (currently not used, but requested for the sake of
              consistency with other methods).
            num_epochs (int): The number of epochs to train the provided :class:`tf.keras.Model` for during fitting.
            inference_target_conv_layer_name (str): The name of the target convolutional layer to be used for
              visualization purposes.

        Returns:
            :class:`keras.callbacks.History`: The history object containing the training and validation metrics for the
            model during the training process.

        """
        # Fit the model:
        # .. todo:: Early stopping callbacks?
        wab_callback = WandbCallback(
            monitor='val_loss',
            verbose=1,
            save_model=True,
            save_graph=True,
            # generator=val_ds,
            # validation_steps=resampled_val_steps_per_epoch,
            # input_type='image',
            # output_type='label',
            # log_evaluation=True
        )
        # Declare custom Callbacks here:
        confusion_matrix_callback = ConfusionMatrixCallback(
            num_classes=num_classes, wab_trial_run=wab_trial_run, validation_data=val_ds, validation_steps=None
        )
        # Fit the model and log the trial results to WaB:
        trial_history = model.fit(
            train_ds, validation_data=val_ds, epochs=num_epochs, callbacks=[wab_callback, confusion_matrix_callback]
        )
        return trial_history


class EfficientNetB7WaBHyperModel(WaBHyperModel):
    """
    An example of a WaB Hypermodel that leverages the :class:`~src.models.models.EfficientNetB7WaBModel`. This class is
    responsible for constructing unique instances of the :class:`~src.models.models.EfficientNetB7WaBModel` for each trial
    (unique set of hyperparameters) and training the model.

    .. todo:: Remove duplicate code by refactoring the base class. The only appreciable difference between this class
         and the base WaBHyperModel class is the type of model being instantiated.

    """

    def __init__(self, train_ds: Dataset, val_ds: Optional[Dataset], test_ds: Dataset, num_classes: int, training: bool,
                 batch_size: int, metrics: List[Metric], hyper_model_name: Optional[str] = "InceptionV3"):
        super().__init__(
            train_ds, val_ds, test_ds, num_classes, training, batch_size, metrics, hyper_model_name=hyper_model_name
        )
        self._hyper_model_type = ModelType.BINARY_CLASSIFICATION if num_classes == 2 else ModelType.MULTICLASS_CLASSIFICATION

    def construct_model_run_trial(self):
        """
        This method is invoked REPEATEDLY by the WaB agent for each trial (unique set of hyperparameters). This method
        must instantiate a new model that utilizes the set of hyperparameters specified by the trial. Then this method
        must train the instantiated model, and log the results to WaB. Recall that each trial is a unique set of
        hyperparameters specified by the WaB sweep configuration.

        See Also:
            - https://docs.wandb.ai/guides/sweeps/hyperparameter-optimization
            - https://docs.wandb.ai/guides/integrations/keras

        """
        # Initialize the namespace/container for this particular trial run with WandB:
        wab_trial_run = wab.init(
            project='JustRAIGS', entity='appmais', config=wab.config, group=self._wab_group_name
        )
        # Workaround for exception logging:
        sys.excepthook = exc_handler
        # Wandb agent will override the defaults with the sweep configuration subset it has selected according to the
        # specified 'method' in the config:
        logger.info(f"wandb.config: {wab.config}")
        # The sweep configuration for this particular trial will then be provided to the Model for hyperparameter
        # parsing to ensure the hyperparameters specified are leveraged by the model (i.e. adherence is delegated):
        model = EfficientNetB7WaBModel(
            wab_trial_run=wab_trial_run, trial_hyperparameters=wab.config, input_shape=self._image_shape_no_batch_dim,
            batch_size=self._batch_size, num_classes=self._num_classes, name='EfficientNetB7WaBModel'
        )
        # Parse optimizer:
        optimizer_config = wab.config['optimizer']
        optimizer_type = optimizer_config['type']
        optimizer_learning_rate = optimizer_config['learning_rate']
        if optimizer_type == 'adam':
            optimizer = Adam(learning_rate=optimizer_learning_rate)
        elif optimizer_type == 'sgd':
            optimizer = SGD(learning_rate=optimizer_learning_rate)
        elif optimizer_type == 'rmsprop':
            optimizer = RMSprop(learning_rate=optimizer_learning_rate)
        else:
            logger.error(f"Unknown optimizer type: {optimizer_type} provided in the hyperparameter section of the "
                         f"sweep configuration.")
            exit(1)
        # Parse loss function:
        loss_function = wab.config['loss']
        if loss_function == 'binary_crossentropy':
            loss = BinaryCrossentropy(from_logits=False)
        else:
            logger.error(f"Unknown loss function: {loss_function} provided in the hyperparameter section of the sweep "
                         f"configuration.")
            exit(1)
        # .. todo:: Batch size should be known now? Is that why output of the layer is multiple in model.summary()?
        model.build(input_shape=(self._batch_size, *self._image_shape_no_batch_dim))
        # compile the model:
        model.compile(optimizer=optimizer, loss=loss, metrics=self._metrics)
        # .. todo: Should hparams be part of build or constructor?
        # model = model.build(input_shape=self._image_shape_no_batch_dim, trial_hyperparameters=wab.config)
        # Log the model summary to weights and biases console out:
        wab_trial_run.log({"model_summary": model.summary()})
        # Log the model summary to a text file and upload it as an artifact to weights and biases:
        with open("model_summary.txt", "w") as fp:
            with redirect_stdout(fp):
                model.summary()
        model_summary_artifact = wab.Artifact("model_summary", type='model_summary')
        model_summary_artifact.add_file("model_summary.txt")
        wab_trial_run.log_artifact(model_summary_artifact)
        if self._training:
            # Standard training loop:
            self.run_trial(
                model=model, num_classes=self._num_classes, wab_trial_run=wab_trial_run, train_ds=self._train_ds,
                val_ds=self._val_ds, test_ds=self._test_ds,
                num_epochs=wab.config['num_epochs']
            )
        else:
            # Support for final training run performed after model selection process:
            self.run_trial(
                model=model, num_classes=self._num_classes, wab_trial_run=wab_trial_run,
                train_ds=self._train_ds, val_ds=self._test_ds, test_ds=self._test_ds,
                num_epochs=wab.config['num_epochs']
            )
        wab_trial_run.finish()
        tf.keras.backend.clear_session()


class CVAEFeatureExtractorHyperModel(WaBHyperModel):
    """
    An example of a WaB Hypermodel that leverages the :class:`~src.models.models.CVAEFeatureExtractorWaBModel`. This
    class is responsible for constructing unique instances of the :class:`~src.models.models.CVAEFeatureExtractorWaBModel`
    for each trial (unique set of hyperparameters) and training the model that performs feature extraction.
    """
    def __init__(self, train_ds: Dataset, val_ds: Optional[Dataset], test_ds: Dataset, num_classes: int, training: bool,
                 batch_size: int, metrics: List[Metric], hyper_model_name: Optional[str] = "CVAEFeatureExtractorHyperModel"):
        super().__init__(
            train_ds, val_ds, test_ds, num_classes, training, batch_size, metrics, hyper_model_name=hyper_model_name
        )

    def construct_model_run_trial(self):
        """
        This method is invoked REPEATEDLY by the WaB agent for each trial (unique set of hyperparameters). This method
        must instantiate a new model that utilizes the set of hyperparameters specified by the trial. Then this method
        must train the instantiated model, and log the results to WaB. Recall that each trial is a unique set of
        hyperparameters specified by the WaB sweep configuration.

        .. todo:: Remove duplicate code by refactoring the base class. The only appreciable difference between this
             class and the base WaBHyperModel class is the type of model instantiated.

        See Also:
            - https://docs.wandb.ai/guides/sweeps/hyperparameter-optimization
            - https://docs.wandb.ai/guides/integrations/keras

        """
        # Initialize the namespace/container for this particular trial run with WandB:
        wab_trial_run = wab.init(
            project='JustRAIGS', entity='appmais', config=wab.config, group=self._wab_group_name,
            tags=['feature_extraction']
        )
        # Workaround for exception logging:
        sys.excepthook = exc_handler
        # Wandb agent will override the defaults with the sweep configuration subset it has selected according to the
        # specified 'method' in the config:
        # model = CVAEWaBModel(
        #     wab_trial_run=wab_trial_run, trial_hyperparameters=wab.config, input_shape=self._image_shape_no_batch_dim,
        #     batch_size=self._batch_size, name='CVAEFeatureExtractorWaBModel', num_classes=self._num_classes
        # )
        model = VariationalAutoEncoder(
            wab_trial_run=wab_trial_run, trial_hyperparameters=wab.config, batch_size=self._batch_size,
            input_shape=self._image_shape_no_batch_dim, num_classes=self._num_classes, original_dim=64,
            name='VariationalAutoEncoder'
        )
        # Ensure required parameters are present in the sweep configuration:
        if 'feature_extraction' not in wab.config:
            logger.error(f"Feature extraction hyperparameters not found in the sweep configuration.")
            exit(1)
        else:
            feature_extraction = wab.config['feature_extraction']
        # Parse required parameters:
        latent_dim = feature_extraction['latent_dim']
        optimizer_params = feature_extraction['optimizer']
        optimizer_type = optimizer_params['type']
        optimizer_learning_rate = optimizer_params['learning_rate']
        if optimizer_type == 'adam':
            optimizer = Adam(learning_rate=optimizer_learning_rate)
        else:
            logger.error(f"Unknown optimizer type: {optimizer_type} provided in the hyperparameter section of the "
                         f"sweep configuration.")
            exit(1)
        loss = tf.keras.losses.MeanSquaredError()
        # Build the model:
        # model.build(input_shape=self._image_shape_with_batch_dim)
        # Compile the model:
        # model.compile(optimizer=optimizer, loss=loss, metrics=self._metrics)
        # Log the model summary to weights and biases console out:
        # wab_trial_run.log({"model_summary": model.summary()})
        # # Log the model summary to a text file and upload it as an artifact to weights and biases:
        # with open("model_summary.txt", "w") as fp:
        #     with redirect_stdout(fp):
        #         model.summary()
        # model_summary_artifact = wab.Artifact("model_summary", type='model_summary')
        # model_summary_artifact.add_file("model_summary.txt")
        # wab_trial_run.log_artifact(model_summary_artifact)
        if self._training:
            # Standard training loop:
            self.run_trial(
                model=model, num_classes=self._num_classes, wab_trial_run=wab_trial_run, train_ds=self._train_ds,
                val_ds=self._val_ds, test_ds=self._test_ds,
                num_epochs=wab.config['num_epochs']
            )
        else:
            # Support for final training run performed after model selection process:
            self.run_trial(
                model=model, num_classes=self._num_classes, wab_trial_run=wab_trial_run,
                train_ds=self._train_ds, val_ds=self._test_ds, test_ds=self._test_ds,
                num_epochs=wab.config['num_epochs']
            )
        # .. todo:: Do we want a separate trial run for the feature extractor? If so, don't call finish here:
        wab_trial_run.finish()
        tf.keras.backend.clear_session()


def exc_handler(exc_type, exc, tb):
    """
    This is a workaround for WaB not logging exceptions properly. This function is intended to be used as the exception
    handler. This method may not be necessary in the future if WaB fixes its stack trace logging.
    """
    logger.exception(f"EXCEPTION")
    print("EXCEPTION")
    traceback.print_exception(exc_type, exc, tb)


def flatten_hyperparameters(hyperparameters: Config, model_name: str, model_type: ModelType) -> Dict[str, Any]:
    """
    This method is responsible for flattening the hyperparameters specified in the sweep configuration into a single
    dictionary, for convenience's sake. This method expects a wandb_config dictionary laid out like so::
    {
        'global': {
            'parameters': {
                'binary_classification': {
                    parameters: {
                        *global binary classification hyperparameters*
                    }
                },
                ...
            }
        },
        'binary_classification': {
            parameters: {
                'InceptionV3': {
                    parameters: {
                        *InceptionV3 specific hyperparameters*
                    }
                },
                'EfficientNetB0': {
                    parameters: {
                        *EfficientNetB0 specific hyperparameters*
                    }
                },
                ...
            }
        }
    }

    Args:
        hyperparameters (Dict[str, Any]): Configuration
        model_name (str):
        model_type (ModelType):

    Returns:
        Dict[str, Any]: The flattened hyperparameters dictionary. The example config above with the parameters
          model_name='InceptionV3' and model_type=ModelType.BINARY_CLASSIFICATION would be flattened to:
          {
              *global binary classification hyperparameters*,
              *InceptionV3 specific hyperparameters*
          }
          With any overlaps between the two dictionaries resolved by the InceptionV3 specific hyperparameters.
    """
    # Initialize the flattened hyperparameters dictionary:
    flattened_hyperparameters = {}
    # Extract the global hyperparameters:
    global_hyperparameters = hyperparameters['global']['parameters'][model_type.value]
    # Extract the model specific hyperparameters:
    try:
        model_specific_hyperparameters = hyperparameters[model_type.value]['parameters'][model_name]
    except KeyError as err:
        logger.error(f"Missing model \'{model_name}\' from the \'{model_type.value}\' section of \'hparams.json\'")
        exit(1)
    # Flatten the hyperparameters:
    flattened_hyperparameters.update(global_hyperparameters['parameters'])
    flattened_hyperparameters.update(model_specific_hyperparameters['parameters'])
    return flattened_hyperparameters<|MERGE_RESOLUTION|>--- conflicted
+++ resolved
@@ -15,12 +15,8 @@
 import sys
 from contextlib import redirect_stdout
 from src.callbacks.custom import ConfusionMatrixCallback
-<<<<<<< HEAD
-from src.models.models import WaBModel, EfficientNetB7WaBModel
-=======
-from src.models.models import WaBModel, InceptionV3WaBModel, CVAEWaBModel
+from src.models.models import WaBModel, InceptionV3WaBModel, EfficientNetB7WaBModel
 from src.models.cvae import VariationalAutoEncoder
->>>>>>> 86f6a5c9
 from tensorflow.keras.losses import BinaryCrossentropy
 from wandb.sdk.wandb_config import Config
 from enum import Enum
@@ -258,11 +254,8 @@
     """
 
     def __init__(self, train_ds: Dataset, val_ds: Optional[Dataset], test_ds: Dataset, num_classes: int, training: bool,
-                 batch_size: int, metrics: List[Metric], hyper_model_name: Optional[str] = "InceptionV3"):
-        super().__init__(
-            train_ds, val_ds, test_ds, num_classes, training, batch_size, metrics, hyper_model_name=hyper_model_name
-        )
-        self._hyper_model_type = ModelType.BINARY_CLASSIFICATION if num_classes == 2 else ModelType.MULTICLASS_CLASSIFICATION
+                 batch_size: int, metrics: List[Metric]):
+        super().__init__(train_ds, val_ds, test_ds, num_classes, training, batch_size, metrics)
 
     def construct_model_run_trial(self):
         """
@@ -301,6 +294,102 @@
             optimizer = SGD(learning_rate=optimizer_learning_rate)
         elif optimizer_type == 'rmsprop':
             optimizer = RMSprop(learning_rate=optimizer_learning_rate)
+        else:
+            logger.error(f"Unknown optimizer type: {optimizer_type} provided in the hyperparameter section of the "
+                         f"sweep configuration.")
+            exit(1)
+        # Parse loss function:
+        loss_function = wab.config['loss']
+        if loss_function == 'binary_crossentropy':
+            loss = BinaryCrossentropy(from_logits=False)
+        else:
+            logger.error(f"Unknown loss function: {loss_function} provided in the hyperparameter section of the sweep "
+                         f"configuration.")
+            exit(1)
+        # .. todo:: Batch size should be known now? Is that why output of the layer is multiple in model.summary()?
+        model.build(input_shape=(self._batch_size, *self._image_shape_no_batch_dim))
+        # compile the model:
+        model.compile(optimizer=optimizer, loss=loss, metrics=self._metrics)
+        # .. todo: Should hparams be part of build or constructor?
+        # model = model.build(input_shape=self._image_shape_no_batch_dim, trial_hyperparameters=wab.config)
+        # Log the model summary to weights and biases console out:
+        wab_trial_run.log({"model_summary": model.summary()})
+        # Log the model summary to a text file and upload it as an artifact to weights and biases:
+        with open("model_summary.txt", "w") as fp:
+            with redirect_stdout(fp):
+                model.summary()
+        model_summary_artifact = wab.Artifact("model_summary", type='model_summary')
+        model_summary_artifact.add_file("model_summary.txt")
+        wab_trial_run.log_artifact(model_summary_artifact)
+        if self._training:
+            # Standard training loop:
+            self.run_trial(
+                model=model, num_classes=self._num_classes, wab_trial_run=wab_trial_run, train_ds=self._train_ds,
+                val_ds=self._val_ds, test_ds=self._test_ds,
+                num_epochs=wab.config['num_epochs'],
+            )
+        else:
+            # Support for final training run performed after model selection process:
+            self.run_trial(
+                model=model, num_classes=self._num_classes, wab_trial_run=wab_trial_run,
+                train_ds=self._train_ds, val_ds=self._test_ds, test_ds=self._test_ds,
+                num_epochs=wab.config['num_epochs'],
+            )
+        wab_trial_run.finish()
+        tf.keras.backend.clear_session()
+
+
+class InceptionV3WaBHyperModel(WaBHyperModel):
+    """
+    An example of a WaB Hypermodel that leverages the :class:`~src.models.models.InceptionV3WaBModel`. This class is
+    responsible for constructing unique instances of the :class:`~src.models.models.InceptionV3WaBModel` for each trial
+    (unique set of hyperparameters) and training the model.
+
+    .. todo:: Remove duplicate code by refactoring the base class. The only appreciable difference between this class
+         and the base WaBHyperModel class is the type of model being instantiated.
+
+    """
+
+    def __init__(self, train_ds: Dataset, val_ds: Optional[Dataset], test_ds: Dataset, num_classes: int, training: bool,
+                 batch_size: int, metrics: List[Metric], hyper_model_name: Optional[str] = "InceptionV3"):
+        super().__init__(
+            train_ds, val_ds, test_ds, num_classes, training, batch_size, metrics, hyper_model_name=hyper_model_name
+        )
+        self._hyper_model_type = ModelType.BINARY_CLASSIFICATION if num_classes == 2 else ModelType.MULTICLASS_CLASSIFICATION
+
+    def construct_model_run_trial(self):
+        """
+        This method is invoked REPEATEDLY by the WaB agent for each trial (unique set of hyperparameters). This method
+        must instantiate a new model that utilizes the set of hyperparameters specified by the trial. Then this method
+        must train the instantiated model, and log the results to WaB. Recall that each trial is a unique set of
+        hyperparameters specified by the WaB sweep configuration.
+
+        See Also:
+            - https://docs.wandb.ai/guides/sweeps/hyperparameter-optimization
+            - https://docs.wandb.ai/guides/integrations/keras
+
+        """
+        # Initialize the namespace/container for this particular trial run with WandB:
+        wab_trial_run = wab.init(
+            project='JustRAIGS', entity='appmais', config=wab.config, group=self._wab_group_name
+        )
+        # Workaround for exception logging:
+        sys.excepthook = exc_handler
+        # Wandb agent will override the defaults with the sweep configuration subset it has selected according to the
+        # specified 'method' in the config:
+        logger.info(f"wandb.config: {wab.config}")
+        # The sweep configuration for this particular trial will then be provided to the Model for hyperparameter
+        # parsing to ensure the hyperparameters specified are leveraged by the model (i.e. adherence is delegated):
+        model = InceptionV3WaBModel(
+            wab_trial_run=wab_trial_run, trial_hyperparameters=wab.config, input_shape=self._image_shape_no_batch_dim,
+            batch_size=self._batch_size, num_classes=self._num_classes, name='InceptionV3WaBModel'
+        )
+        # Parse optimizer:
+        optimizer_config = wab.config['optimizer']
+        optimizer_type = optimizer_config['type']
+        optimizer_learning_rate = optimizer_config['learning_rate']
+        if optimizer_type == 'adam':
+            optimizer = Adam(learning_rate=optimizer_learning_rate)
         else:
             logger.error(f"Unknown optimizer type: {optimizer_type} provided in the hyperparameter section of the "
                          f"sweep configuration.")
